--- conflicted
+++ resolved
@@ -17,13 +17,8 @@
 failure = "0.1"
 bytes = "0.4"
 redis-protocol = "1.0.0"
-<<<<<<< HEAD
-futures = "0.3.4"
+futures = "0.3.8"
 tokio = { version = "0.3", features = ["full"] }
-=======
-futures = "0.3.8"
-tokio = { version = "0.2", features = ["full"] }
->>>>>>> d7aa2b6b
 structopt = "0.3"
 jmx = "0.2.1"
 reqwest = { version = "0.10.4", features = ["default-tls", "json"] }
