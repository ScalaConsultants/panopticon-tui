mod ui;
mod zio;
mod jmx;
mod akka;
mod app;
mod fetcher;
mod widgets;

use std::{
    env,
    io::{stdout, Write},
    sync::mpsc,
    thread,
    time::{Duration, Instant},
};

use crossterm::{
    event::{self, Event as CEvent, KeyCode},
    execute,
    terminal::{disable_raw_mode, enable_raw_mode, EnterAlternateScreen, LeaveAlternateScreen},
};
use structopt::StructOpt;
use tui::{
    backend::CrosstermBackend,
    Terminal,
};

use crate::app::{App, AppTabKind};
use crate::fetcher::{Fetcher, FetcherRequest, FetcherResponse};

use crate::akka::model::AkkaSettings;
use crate::jmx::model::JMXConnectionSettings;

enum Event<I> {
    Input(I),
    Tick,
    FetcherResponse(FetcherResponse),
}

/// At least one of the following option sets has to be specified for panopticon-tui to launch:
///
/// - zio-zmx
///
/// - jmx + db-pool-name
///
/// - actor-tree + actor-system-status + dead-letters
#[derive(Debug, StructOpt)]
struct Cli {
    /// Frequency (in ms) to use for fetching metrics.
    /// Don't set this too low, because currently zmx tab does a full fiber dump every tick
    #[structopt(long = "tick-rate", default_value = "2000")]
    tick_rate: u64,
    /// Address of zio-zmx server, e.g. localhost:6789
    #[structopt(long = "zio-zmx")]
    zio_zmx: Option<String>,
    /// Address of remote jmx source, e.g. localhost:9010
    #[structopt(long = "jmx")]
    jmx: Option<String>,
    /// Optional username for authorized jmx access
    #[structopt(long = "jmx-username")]
    jmx_username: Option<String>,
    /// Optional password for authorized jmx access
    #[structopt(long = "jmx-password")]
    jmx_password: Option<String>,
    /// Connection pool name, used to qualify JMX beans for Slick and/or HikariCP
    #[structopt(long = "db-pool-name")]
    db_pool_name: Option<String>,
    /// Address of http endpoint to get akka actor tree
    #[structopt(long = "actor-tree")]
    actor_tree: Option<String>,
    /// Address of http endpoint to get current actor system status
    #[structopt(long = "actor-system-status")]
    actor_system_status: Option<String>,
    /// Time period (in ms) to assemble akka actor tree
    #[structopt(long = "actor-tree-timeout", default_value = "1000")]
    actor_tree_timeout: u64,
    /// Address of http endpoint to get akka dead-letters metrics
    #[structopt(long = "dead-letters")]
    dead_letters: Option<String>,
    /// Time window for akka dead-letters metrics
    #[structopt(long = "dead-letters-window", default_value = "5000")]
    dead_letters_window: u64,
}

impl Cli {
    fn jmx_settings(&self) -> Option<JMXConnectionSettings> {
        match (&self.jmx, &self.db_pool_name) {
            (Some(addr), Some(db_pool)) => Some(JMXConnectionSettings {
                address: addr.clone(),
                username: self.jmx_username.clone(),
                password: self.jmx_password.clone(),
                db_pool_name: db_pool.clone(),
            }),
            _ => None
        }
    }

    fn akka_settings(&self) -> Option<AkkaSettings> {
<<<<<<< HEAD
        match (&self.actor_tree, &self.actor_system_status, &self.dead_letters) {
            (Some(tree_addr), Some(status_addr), Some(dead_letters)) => Some(AkkaSettings {
                tree_address: tree_addr.to_owned(),
                tree_timeout: self.actor_tree_timeout,
                status_address: status_addr.to_owned(),
                status_timeout: (self.tick_rate as f64 * 0.8) as u64,
=======
        match (&self.actor_tree, &self.actor_count, &self.dead_letters) {
            (Some(tree_addr), Some(count_addr), Some(dead_letters)) => Some(AkkaSettings {
                tree_address: tree_addr.to_owned(),
                tree_timeout: self.actor_tree_timeout,
                count_address: count_addr.to_owned(),
                count_timeout: (self.tick_rate as f64 * 0.8) as u64,
>>>>>>> 648e9582
                dead_letters_address: dead_letters.to_owned(),
                dead_letters_window: self.dead_letters_window,
            }),
            _ => None
        }
    }
}

fn main() -> Result<(), failure::Error> {
    let cli = Cli::from_args();

    // disable jmx crate logging
    env::set_var("J4RS_CONSOLE_LOG_LEVEL", "disabled");

    if cli.zio_zmx.is_none() && cli.jmx_settings().is_none() && cli.akka_settings().is_none() {
        let mut clap = Cli::clap();
        println!("Nothing to monitor. Please check the following help message.\n");
        clap.print_long_help().expect("Failed printing help message");
        return Ok(());
    }

    let tick_rate = Duration::from_millis(cli.tick_rate);
    let has_jmx = cli.jmx_settings().is_some();

    enable_raw_mode()?;

    let mut stdout = stdout();
    execute!(stdout, EnterAlternateScreen)?;

    let backend = CrosstermBackend::new(stdout);

    let mut terminal = Terminal::new(backend)?;
    terminal.hide_cursor()?;

    let mut app = App::new(
        "PANOPTICON-TUI",
        cli.zio_zmx.clone(),
        cli.jmx_settings(),
        cli.akka_settings(),
    );

    terminal.clear()?;

    // channel for main app event loop
    let (tx, rx) = mpsc::channel();

    // Setup fetcher interaction
    let (txf, rxf) = mpsc::channel();
    {
        let tx = tx.clone();
        thread::spawn(move || {
            let respond = |r| tx.send(Event::FetcherResponse(r)).unwrap();

            match Fetcher::new(cli.zio_zmx.clone(),
                               cli.jmx_settings(),
                               cli.akka_settings()) {
                Err(e) => {
                    eprintln!("Responding with failure {}", e);
                    loop {
                        rxf.recv().unwrap();
                        respond(FetcherResponse::FatalFailure(e.to_owned()))
                    }
                }
                Ok(fetcher) =>
                    loop {
                        match rxf.recv().unwrap() {
                            FetcherRequest::FiberDump =>
                                respond(FetcherResponse::FiberDump(fetcher.dump_fibers())),
                            FetcherRequest::RegularFiberDump =>
                                respond(FetcherResponse::RegularFiberDump(fetcher.dump_fibers())),
                            FetcherRequest::HikariMetrics =>
                                respond(FetcherResponse::HikariMetrics(fetcher.get_hikari_metrics())),
                            FetcherRequest::SlickMetrics =>
                                respond(FetcherResponse::SlickMetrics(fetcher.get_slick_metrics())),
                            FetcherRequest::SlickConfig =>
                                respond(FetcherResponse::SlickConfig(fetcher.get_slick_config())),
                            FetcherRequest::ActorTree =>
                                respond(FetcherResponse::ActorTree(fetcher.get_actor_tree())),
<<<<<<< HEAD
                            FetcherRequest::ActorSystemStatus =>
                                respond(FetcherResponse::ActorSystemStatus(fetcher.get_actor_system_status())),
=======
                            FetcherRequest::ActorCount =>
                                respond(FetcherResponse::ActorCount(fetcher.get_actor_count())),
>>>>>>> 648e9582
                            FetcherRequest::DeadLetters =>
                                respond(FetcherResponse::DeadLetters(fetcher.get_dead_letters())),
                        }
                    }
            }
        });
    }

    // Setup input handling
    {
        let tx = tx.clone();
        let txf = txf.clone();
        thread::spawn(move || {
            let mut last_tick = Instant::now();

            if has_jmx {
                txf.send(FetcherRequest::SlickConfig).unwrap();
                txf.send(FetcherRequest::HikariMetrics).unwrap();
                txf.send(FetcherRequest::SlickMetrics).unwrap();
            }

            loop {
                // poll for tick rate duration, if no events, sent tick event.
                if event::poll(tick_rate - last_tick.elapsed()).unwrap() {
                    if let CEvent::Key(key) = event::read().unwrap() {
                        tx.send(Event::Input(key)).unwrap();
                    }
                }
                if last_tick.elapsed() >= tick_rate {
                    tx.send(Event::Tick).unwrap();
                    last_tick = Instant::now();
                }
            }
        });
    }

    loop {
        ui::draw(&mut terminal, &mut app)?;
        match rx.recv()? {
            Event::Input(event) => match event.code {
                KeyCode::Char('q') => {
                    disable_raw_mode()?;
                    execute!(terminal.backend_mut(), LeaveAlternateScreen)?;
                    terminal.show_cursor()?;
                    break;
                }
                KeyCode::Char(c) => app.on_key(c),
                KeyCode::Left => app.on_left(),
                KeyCode::Up => app.on_up(),
                KeyCode::Right => app.on_right(),
                KeyCode::Down => app.on_down(),
                KeyCode::PageUp => app.on_page_up(),
                KeyCode::PageDown => app.on_page_down(),
                KeyCode::Enter => {
                    match app.tabs.current().kind {
                        AppTabKind::ZMX => txf.send(FetcherRequest::FiberDump)?,
                        AppTabKind::Slick => {}
                        AppTabKind::Akka => txf.send(FetcherRequest::ActorTree)?,
                    }
                }
                _ => {}
            },
            Event::FetcherResponse(r) => match r {
                FetcherResponse::FatalFailure(e) =>
                    app.quit(Some(e)),

                FetcherResponse::FiberDump(d) =>
                    match d {
                        Err(e) => app.quit(Some(e)),
                        Ok(x) => app.zmx.as_mut().unwrap().replace_fiber_dump(x),
                    },
                FetcherResponse::RegularFiberDump(d) =>
                    match d {
                        Err(e) => app.quit(Some(e)),
                        Ok(x) => app.zmx.as_mut().unwrap().append_fiber_dump_for_counts(x),
                    },
                FetcherResponse::HikariMetrics(d) =>
                    match d {
                        Err(_) => app.slick.as_mut().unwrap().has_hikari = false,
                        Ok(x) => {
                            app.slick.as_mut().unwrap().has_hikari = true;
                            app.slick.as_mut().unwrap().append_hikari_metrics(x)
                        }
                    },
                FetcherResponse::SlickMetrics(d) =>
                    match d {
                        Err(e) => app.quit(Some(e)),
                        Ok(x) => app.slick.as_mut().unwrap().append_slick_metrics(x)
                    },
                FetcherResponse::SlickConfig(d) =>
                    match d {
                        Err(e) => app.quit(Some(e)),
                        Ok(x) => app.slick.as_mut().unwrap().replace_slick_config(x)
                    },
                FetcherResponse::ActorTree(d) =>
                    match d {
                        Err(e) => app.quit(Some(e)),
                        Ok(x) => {
                            let akka = app.akka.as_mut().unwrap();
                            akka.update_actor_tree(x);
                            akka.reload_dead_letters_log();
                        }
<<<<<<< HEAD
                    },
                FetcherResponse::ActorSystemStatus(d) =>
                    match d {
                        Err(e) => app.quit(Some(e)),
                        Ok(x) => app.akka.as_mut().unwrap().append_system_status(x)
=======
>>>>>>> 648e9582
                    },
                FetcherResponse::DeadLetters(d) =>
                    match d {
                        Err(e) => app.quit(Some(e)),
<<<<<<< HEAD
=======
                        Ok(x) => app.akka.as_mut().unwrap().append_actor_count(x)
                    },
                FetcherResponse::DeadLetters(d) =>
                    match d {
                        Err(e) => app.quit(Some(e)),
>>>>>>> 648e9582
                        Ok(x) => app.akka.as_mut().unwrap().append_dead_letters(x.0, x.1)
                    },
            }

            Event::Tick => {
                if app.zmx.is_some() {
                    txf.send(FetcherRequest::RegularFiberDump)?;
                }

                match &app.slick {
                    Some(s) => {
                        txf.send(FetcherRequest::SlickMetrics)?;
                        if s.has_hikari {
                            txf.send(FetcherRequest::HikariMetrics)?;
                        }
                    }
                    None => {}
                }

                if app.akka.is_some() {
<<<<<<< HEAD
                    txf.send(FetcherRequest::ActorSystemStatus)?;
=======
                    txf.send(FetcherRequest::ActorCount)?;
>>>>>>> 648e9582
                }
                txf.send(FetcherRequest::DeadLetters)?;
            }
        }
        if app.should_quit {
            break;
        }
    }
    execute!(terminal.backend_mut(), LeaveAlternateScreen)?;
    app.exit_reason.map(|e| println!("{}", e));
    Ok(())
}<|MERGE_RESOLUTION|>--- conflicted
+++ resolved
@@ -96,21 +96,12 @@
     }
 
     fn akka_settings(&self) -> Option<AkkaSettings> {
-<<<<<<< HEAD
         match (&self.actor_tree, &self.actor_system_status, &self.dead_letters) {
             (Some(tree_addr), Some(status_addr), Some(dead_letters)) => Some(AkkaSettings {
                 tree_address: tree_addr.to_owned(),
                 tree_timeout: self.actor_tree_timeout,
                 status_address: status_addr.to_owned(),
                 status_timeout: (self.tick_rate as f64 * 0.8) as u64,
-=======
-        match (&self.actor_tree, &self.actor_count, &self.dead_letters) {
-            (Some(tree_addr), Some(count_addr), Some(dead_letters)) => Some(AkkaSettings {
-                tree_address: tree_addr.to_owned(),
-                tree_timeout: self.actor_tree_timeout,
-                count_address: count_addr.to_owned(),
-                count_timeout: (self.tick_rate as f64 * 0.8) as u64,
->>>>>>> 648e9582
                 dead_letters_address: dead_letters.to_owned(),
                 dead_letters_window: self.dead_letters_window,
             }),
@@ -189,13 +180,10 @@
                                 respond(FetcherResponse::SlickConfig(fetcher.get_slick_config())),
                             FetcherRequest::ActorTree =>
                                 respond(FetcherResponse::ActorTree(fetcher.get_actor_tree())),
-<<<<<<< HEAD
                             FetcherRequest::ActorSystemStatus =>
                                 respond(FetcherResponse::ActorSystemStatus(fetcher.get_actor_system_status())),
-=======
-                            FetcherRequest::ActorCount =>
-                                respond(FetcherResponse::ActorCount(fetcher.get_actor_count())),
->>>>>>> 648e9582
+                            FetcherRequest::DeadLetters =>
+                                respond(FetcherResponse::DeadLetters(fetcher.get_dead_letters())),
                             FetcherRequest::DeadLetters =>
                                 respond(FetcherResponse::DeadLetters(fetcher.get_dead_letters())),
                         }
@@ -298,26 +286,15 @@
                             akka.update_actor_tree(x);
                             akka.reload_dead_letters_log();
                         }
-<<<<<<< HEAD
                     },
                 FetcherResponse::ActorSystemStatus(d) =>
                     match d {
                         Err(e) => app.quit(Some(e)),
                         Ok(x) => app.akka.as_mut().unwrap().append_system_status(x)
-=======
->>>>>>> 648e9582
                     },
                 FetcherResponse::DeadLetters(d) =>
                     match d {
                         Err(e) => app.quit(Some(e)),
-<<<<<<< HEAD
-=======
-                        Ok(x) => app.akka.as_mut().unwrap().append_actor_count(x)
-                    },
-                FetcherResponse::DeadLetters(d) =>
-                    match d {
-                        Err(e) => app.quit(Some(e)),
->>>>>>> 648e9582
                         Ok(x) => app.akka.as_mut().unwrap().append_dead_letters(x.0, x.1)
                     },
             }
@@ -338,11 +315,7 @@
                 }
 
                 if app.akka.is_some() {
-<<<<<<< HEAD
                     txf.send(FetcherRequest::ActorSystemStatus)?;
-=======
-                    txf.send(FetcherRequest::ActorCount)?;
->>>>>>> 648e9582
                 }
                 txf.send(FetcherRequest::DeadLetters)?;
             }
