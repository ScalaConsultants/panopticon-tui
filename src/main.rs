mod ui;
mod zio;
mod jmx_client;
mod akka_actor_tree;

use crossterm::{
    event::{self, Event as CEvent, KeyCode},
    execute,
    terminal::{disable_raw_mode, enable_raw_mode, EnterAlternateScreen, LeaveAlternateScreen},
};
use std::{
    io::{stdout, Write},
    sync::mpsc,
    thread,
    time::{Duration, Instant},
    env,
};
use structopt::StructOpt;
use tui::{
    Terminal,
    backend::CrosstermBackend,
};
use ui::app::App;
use ui::fetcher::{Fetcher, FetcherRequest, FetcherResponse};
use jmx_client::model::JMXConnectionSettings;
use crate::akka_actor_tree::model::{AkkaActorTreeSettings};
use crate::ui::app::TabKind;

enum Event<I> {
    Input(I),
    Tick,
    FetcherResponse(FetcherResponse),
}

/// At least one of the following option sets has to be specified for panopticon-tui to launch:
///
/// - zio-zmx
///
/// - jmx + db-pool-name
///
/// - actor-tree
#[derive(Debug, StructOpt)]
struct Cli {
    /// Frequency (in ms) to use for fetching metrics.
    /// Don't set this too low, because currently zmx tab does a full fiber dump every tick
    #[structopt(long = "tick-rate", default_value = "2000")]
    tick_rate: u64,
    /// Address of zio-zmx server, e.g. localhost:6789
    #[structopt(long = "zio-zmx")]
    zio_zmx: Option<String>,
    /// Address of remote jmx source, e.g. localhost:9010
    #[structopt(long = "jmx")]
    jmx: Option<String>,
    /// Optional username for authorized jmx access
    #[structopt(long = "jmx-username")]
    jmx_username: Option<String>,
    /// Optional password for authorized jmx access
    #[structopt(long = "jmx-password")]
    jmx_password: Option<String>,
    /// Connection pool name, used to qualify JMX beans for Slick and/or HikariCP
    #[structopt(long = "db-pool-name")]
    db_pool_name: Option<String>,
    /// Address of http endpoint to get akka actor tree
    #[structopt(long = "actor-tree")]
    actor_tree: Option<String>,
    /// Address of http endpoint to get current actor count
    #[structopt(long = "actor-count")]
    actor_count: Option<String>,
    /// Time period (in ms) to assemble akka actor tree
    #[structopt(long = "actor-tree-timeout", default_value = "1000")]
    actor_tree_timeout: u64,
}

impl Cli {
    fn jmx_settings(&self) -> Option<JMXConnectionSettings> {
        match (&self.jmx, &self.db_pool_name) {
            (Some(addr), Some(db_pool)) => Some(JMXConnectionSettings {
                address: addr.clone(),
                username: self.jmx_username.clone(),
                password: self.jmx_password.clone(),
                db_pool_name: db_pool.clone(),
            }),
            _ => None
        }
    }

    fn akka_actor_tree_settings(&self) -> Option<AkkaActorTreeSettings> {
        match (&self.actor_tree, &self.actor_count) {
            (Some(tree_addr), Some(count_addr)) => Some(AkkaActorTreeSettings {
                tree_address: tree_addr.to_owned(),
                tree_timeout: self.actor_tree_timeout,
                count_address: count_addr.to_owned(),
                count_timeout: (self.tick_rate as f64 * 0.8) as u64,
            }),
            _ => None
        }
    }
}

fn main() -> Result<(), failure::Error> {
    let cli = Cli::from_args();

    // disable jmx crate logging
    env::set_var("J4RS_CONSOLE_LOG_LEVEL", "disabled");

    if cli.zio_zmx.is_none() && cli.jmx_settings().is_none() {
        let mut clap = Cli::clap();
        println!("Nothing to monitor. Please check the following help message.\n");
        clap.print_long_help().expect("Failed printing help message");
        return Ok(());
    }

<<<<<<< HEAD
    let tick_rate = cli.tick_rate;
    let has_jmx = cli.jmx_settings().is_some();

    let screen = AlternateScreen::to_alternate(true)?;
    let backend = CrosstermBackend::with_alternate_screen(stdout(), screen)?;
=======
    enable_raw_mode()?;

    let mut stdout = stdout();
    execute!(stdout, EnterAlternateScreen)?;

    let backend = CrosstermBackend::new(stdout);

>>>>>>> ab38a212
    let mut terminal = Terminal::new(backend)?;
    terminal.hide_cursor()?;

    // Setup input handling
    let (tx, rx) = mpsc::channel();

<<<<<<< HEAD
=======
    let tick_rate = Duration::from_millis(cli.tick_rate);
    thread::spawn(move || {
        let mut last_tick = Instant::now();
        loop {
            // poll for tick rate duration, if no events, sent tick event.
            if event::poll(tick_rate - last_tick.elapsed()).unwrap() {
                if let CEvent::Key(key) = event::read().unwrap() {
                    tx.send(Event::Input(key)).unwrap();
                }
            }
            if last_tick.elapsed() >= tick_rate {
                tx.send(Event::Tick).unwrap();
                last_tick = Instant::now();
            }
        }
    });

>>>>>>> ab38a212
    let mut app = App::new(
        "PANOPTICON-TUI",
        cli.zio_zmx.clone(),
        cli.jmx_settings(),
        cli.akka_actor_tree_settings(),
    );

    terminal.clear()?;

    // Setup fetcher interaction
    let (txf, rxf) = mpsc::channel();
    {
        let tx = tx.clone();
        thread::spawn(move || {
            let respond = |r| tx.send(Event::FetcherResponse(r)).unwrap();

            match Fetcher::new(cli.zio_zmx.clone(),
                               cli.jmx_settings(),
                               cli.akka_actor_tree_settings()) {
                Err(e) => {
                    eprintln!("Responding with failure {}", e);
                    loop {
                        rxf.recv().unwrap();
                        respond(FetcherResponse::FatalFailure(e.to_owned()))
                    }
                }
                Ok(fetcher) =>
                    loop {
                        match rxf.recv().unwrap() {
                            FetcherRequest::FiberDump =>
                                respond(FetcherResponse::FiberDump(fetcher.dump_fibers())),
                            FetcherRequest::RegularFiberDump =>
                                respond(FetcherResponse::RegularFiberDump(fetcher.dump_fibers())),
                            FetcherRequest::HikariMetrics =>
                                respond(FetcherResponse::HikariMetrics(fetcher.get_hikari_metrics())),
                            FetcherRequest::SlickMetrics =>
                                respond(FetcherResponse::SlickMetrics(fetcher.get_slick_metrics())),
                            FetcherRequest::SlickConfig =>
                                respond(FetcherResponse::SlickConfig(fetcher.get_slick_config())),
                            FetcherRequest::ActorTree =>
                                respond(FetcherResponse::ActorTree(fetcher.get_actor_tree())),
                            FetcherRequest::ActorCount =>
                                respond(FetcherResponse::ActorCount(fetcher.get_actor_count())),
                        }
                    }
            }
        });
    }

<<<<<<< HEAD
    {
        let tx = tx.clone();
        let txf = txf.clone();
        thread::spawn(move || {
            if has_jmx {
                txf.send(FetcherRequest::SlickConfig).unwrap();
                txf.send(FetcherRequest::HikariMetrics).unwrap();
                txf.send(FetcherRequest::SlickMetrics).unwrap();
            }
            loop {
                tx.send(Event::Tick).unwrap();
                thread::sleep(Duration::from_millis(tick_rate));
            }
        });
    }

    loop {
        if !app.should_quit {
            ui::ui::draw(&mut terminal, &app)?;
        }

        match rx.recv()? {
            Event::Input(event) => match event {
                KeyEvent::Char(c) => app.on_key(c),
                KeyEvent::Left => app.on_left(),
                KeyEvent::Up => app.on_up(),
                KeyEvent::Right => app.on_right(),
                KeyEvent::Down => app.on_down(),
                KeyEvent::PageUp => app.on_page_up(),
                KeyEvent::PageDown => app.on_page_down(),
                KeyEvent::Enter => {
                    match app.tabs.current().kind {
                        TabKind::ZMX => txf.send(FetcherRequest::FiberDump)?,
                        TabKind::Slick => {}
                        TabKind::AkkaActorTree => txf.send(FetcherRequest::ActorTree)?,
                    }
                }
=======
    loop {
        ui::ui::draw(&mut terminal, &mut app)?;
        match rx.recv()? {
            Event::Input(event) => match event.code {
                KeyCode::Char('q') => {
                    disable_raw_mode()?;
                    execute!(terminal.backend_mut(), LeaveAlternateScreen)?;
                    terminal.show_cursor()?;
                    break;
                }                
                KeyCode::Char(c) => app.on_key(c),
                KeyCode::Enter => app.on_enter(),
                KeyCode::Left => app.on_left(),
                KeyCode::Up => app.on_up(),
                KeyCode::Right => app.on_right(),
                KeyCode::Down => app.on_down(),
                KeyCode::PageUp => app.on_page_up(),
                KeyCode::PageDown => app.on_page_down(),
>>>>>>> ab38a212
                _ => {}
            },
            Event::FetcherResponse(r) => match r {
                FetcherResponse::FatalFailure(e) =>
                    app.quit(Some(e)),

                FetcherResponse::FiberDump(d) =>
                    match d {
                        Err(e) => app.quit(Some(e)),
                        Ok(x) => app.zmx.as_mut().unwrap().replace_fiber_dump(x),
                    },
                FetcherResponse::RegularFiberDump(d) =>
                    match d {
                        Err(e) => app.quit(Some(e)),
                        Ok(x) => app.zmx.as_mut().unwrap().append_fiber_dump_for_counts(x),
                    },
                FetcherResponse::HikariMetrics(d) =>
                    match d {
                        Err(_) => app.slick.as_mut().unwrap().has_hikari = false,
                        Ok(x) => {
                            app.slick.as_mut().unwrap().has_hikari = true;
                            app.slick.as_mut().unwrap().append_hikari_metrics(x)
                        }
                    },
                FetcherResponse::SlickMetrics(d) =>
                    match d {
                        Err(e) => app.quit(Some(e)),
                        Ok(x) => app.slick.as_mut().unwrap().append_slick_metrics(x)
                    },
                FetcherResponse::SlickConfig(d) =>
                    match d {
                        Err(e) => app.quit(Some(e)),
                        Ok(x) => app.slick.as_mut().unwrap().replace_slick_config(x)
                    },
                FetcherResponse::ActorTree(d) =>
                    match d {
                        Err(e) => app.quit(Some(e)),
                        Ok(x) => app.actor_tree.as_mut().unwrap().update_actor_tree(x)
                    },
                FetcherResponse::ActorCount(d) =>
                    match d {
                        Err(e) => app.quit(Some(e)),
                        Ok(x) => app.actor_tree.as_mut().unwrap().append_actor_count(x)
                    },
            }

            Event::Tick => {
                if app.zmx.is_some() {
                    txf.send(FetcherRequest::RegularFiberDump)?;
                }

                match &app.slick {
                    Some(s) => {
                        txf.send(FetcherRequest::SlickMetrics)?;
                        if s.has_hikari {
                            txf.send(FetcherRequest::HikariMetrics)?;
                        }
                    }
                    None => {}
                }

                if app.actor_tree.is_some() {
                    txf.send(FetcherRequest::ActorCount)?;
                }
            }
        }
        if app.should_quit {
<<<<<<< HEAD
=======
            if let Some(message) = app.exit_reason {
                execute!(terminal.backend_mut(), LeaveAlternateScreen)?;
                println!("{}", message);
            }
>>>>>>> ab38a212
            break;
        }
    }

    &terminal.backend().alternate_screen().unwrap().to_main().unwrap();
    app.exit_reason.map(|e| println!("{}", e));
    Ok(())
}<|MERGE_RESOLUTION|>--- conflicted
+++ resolved
@@ -110,13 +110,9 @@
         return Ok(());
     }
 
-<<<<<<< HEAD
     let tick_rate = cli.tick_rate;
     let has_jmx = cli.jmx_settings().is_some();
 
-    let screen = AlternateScreen::to_alternate(true)?;
-    let backend = CrosstermBackend::with_alternate_screen(stdout(), screen)?;
-=======
     enable_raw_mode()?;
 
     let mut stdout = stdout();
@@ -124,15 +120,12 @@
 
     let backend = CrosstermBackend::new(stdout);
 
->>>>>>> ab38a212
     let mut terminal = Terminal::new(backend)?;
     terminal.hide_cursor()?;
 
     // Setup input handling
     let (tx, rx) = mpsc::channel();
 
-<<<<<<< HEAD
-=======
     let tick_rate = Duration::from_millis(cli.tick_rate);
     thread::spawn(move || {
         let mut last_tick = Instant::now();
@@ -150,7 +143,6 @@
         }
     });
 
->>>>>>> ab38a212
     let mut app = App::new(
         "PANOPTICON-TUI",
         cli.zio_zmx.clone(),
@@ -200,7 +192,6 @@
         });
     }
 
-<<<<<<< HEAD
     {
         let tx = tx.clone();
         let txf = txf.clone();
@@ -217,28 +208,6 @@
         });
     }
 
-    loop {
-        if !app.should_quit {
-            ui::ui::draw(&mut terminal, &app)?;
-        }
-
-        match rx.recv()? {
-            Event::Input(event) => match event {
-                KeyEvent::Char(c) => app.on_key(c),
-                KeyEvent::Left => app.on_left(),
-                KeyEvent::Up => app.on_up(),
-                KeyEvent::Right => app.on_right(),
-                KeyEvent::Down => app.on_down(),
-                KeyEvent::PageUp => app.on_page_up(),
-                KeyEvent::PageDown => app.on_page_down(),
-                KeyEvent::Enter => {
-                    match app.tabs.current().kind {
-                        TabKind::ZMX => txf.send(FetcherRequest::FiberDump)?,
-                        TabKind::Slick => {}
-                        TabKind::AkkaActorTree => txf.send(FetcherRequest::ActorTree)?,
-                    }
-                }
-=======
     loop {
         ui::ui::draw(&mut terminal, &mut app)?;
         match rx.recv()? {
@@ -248,16 +217,21 @@
                     execute!(terminal.backend_mut(), LeaveAlternateScreen)?;
                     terminal.show_cursor()?;
                     break;
-                }                
+                }
                 KeyCode::Char(c) => app.on_key(c),
-                KeyCode::Enter => app.on_enter(),
                 KeyCode::Left => app.on_left(),
                 KeyCode::Up => app.on_up(),
                 KeyCode::Right => app.on_right(),
                 KeyCode::Down => app.on_down(),
                 KeyCode::PageUp => app.on_page_up(),
                 KeyCode::PageDown => app.on_page_down(),
->>>>>>> ab38a212
+                KeyEvent::Enter => {
+                    match app.tabs.current().kind {
+                        TabKind::ZMX => txf.send(FetcherRequest::FiberDump)?,
+                        TabKind::Slick => {}
+                        TabKind::AkkaActorTree => txf.send(FetcherRequest::ActorTree)?,
+                    }
+                }
                 _ => {}
             },
             Event::FetcherResponse(r) => match r {
@@ -325,13 +299,10 @@
             }
         }
         if app.should_quit {
-<<<<<<< HEAD
-=======
             if let Some(message) = app.exit_reason {
                 execute!(terminal.backend_mut(), LeaveAlternateScreen)?;
                 println!("{}", message);
             }
->>>>>>> ab38a212
             break;
         }
     }
