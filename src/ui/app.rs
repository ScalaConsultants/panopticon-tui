use std::collections::VecDeque;
use std::iter::Iterator;

use crate::akka_actor_tree::model::{ActorNode, AkkaActorTreeSettings};
use crate::jmx_client::model::{HikariMetrics, JMXConnectionSettings, SlickConfig, SlickMetrics};
use crate::ui::formatter;
use crate::ui::model::UIFiber;
<<<<<<< HEAD
use crate::zio::model::{Fiber, FiberCount, FiberStatus};
=======
use crate::jmx_client::model::{JMXConnectionSettings, SlickMetrics, SlickConfig, HikariMetrics};
use crate::jmx_client::client::JMXClient;
use jmx::MBeanClient;
use std::collections::VecDeque;
use tui::widgets::ListState;
use crate::zio::zmx_client::{ZMXClient, NetworkZMXClient};
use crate::zio::model::{FiberCount, FiberStatus};
>>>>>>> ab38a212

#[derive(Clone)]
pub enum TabKind {
    ZMX,
    Slick,
    AkkaActorTree,
}

#[derive(Clone)]
pub struct Tab<'a> {
    pub kind: TabKind,
    pub title: &'a str,
}

#[derive(Clone)]
pub struct TabsState<'a> {
    pub tabs: Vec<Tab<'a>>,
    pub index: usize,
}

impl<'a> TabsState<'a> {
    pub fn new(tabs: Vec<Tab<'a>>) -> TabsState {
        TabsState { tabs, index: 0 }
    }
    pub fn next(&mut self) {
        self.index = (self.index + 1) % self.tabs.len();
    }

    pub fn previous(&mut self) {
        if self.index > 0 {
            self.index -= 1;
        } else {
            self.index = self.tabs.len() - 1;
        }
    }

    pub fn current(&self) -> &Tab<'a> {
        &self.tabs[self.index]
    }

    pub fn titles(&self) -> Vec<&'a str> {
        self.tabs.iter().map(|x| x.title).collect()
    }
}

pub struct ZMXTab {
    pub fibers: StatefulList<String>,
    pub selected_fiber_dump: (String, u16),
    pub fiber_dump_all: Vec<String>,
    pub scroll: u16,
    pub fiber_counts: VecDeque<FiberCount>,
}

impl ZMXTab {
    pub const MAX_FIBER_COUNT_MEASURES: usize = 100;

    pub fn new() -> ZMXTab {
        ZMXTab {
            fibers: StatefulList::with_items(vec![]),
            selected_fiber_dump: ("".to_string(), 1),
            fiber_dump_all: vec![],
            scroll: 0,
            fiber_counts: VecDeque::new(),
        }
    }

    fn append_fiber_count(&mut self, c: FiberCount) {
        if self.fiber_counts.len() > ZMXTab::MAX_FIBER_COUNT_MEASURES {
            self.fiber_counts.pop_front();
        }
        self.fiber_counts.push_back(c);
    }

<<<<<<< HEAD
    pub fn select_prev_fiber(&mut self) {
        if !self.fibers.items.is_empty() {
            self.fibers.select_previous();
            self.on_fiber_change()
        }
    }

    pub fn select_next_fiber(&mut self) {
        if !self.fibers.items.is_empty() {
            self.fibers.select_next();
            self.on_fiber_change()
        }
    }

    pub fn on_fiber_change(&mut self) {
        let n = self.fibers.selected;
=======
    fn select_prev_fiber(&mut self) {
        self.fibers.previous();
        self.on_fiber_change()
    }

    fn select_next_fiber(&mut self) {
        self.fibers.next();
        self.on_fiber_change()
    }

    fn on_fiber_change(&mut self) {
        let n = self.fibers.state.selected().unwrap_or(0);
>>>>>>> ab38a212
        self.selected_fiber_dump = ZMXTab::prepare_dump(self.fiber_dump_all[n].clone());
        self.scroll = 0;
    }

<<<<<<< HEAD
    pub fn replace_fiber_dump(&mut self, dump: Vec<Fiber>) {
        let list: Vec<UIFiber> = formatter::printable_tree(dump, true)
            .iter()
            .map(|(label, fb)| UIFiber { label: label.to_owned(), dump: fb.dump.to_owned() })
            .collect();
        let mut fib_labels = list.iter().map(|f| f.label.clone()).collect();
=======
    fn dump_fibers(&mut self) -> Result<(), String> {
        let fd = self.zmx_client.dump_fibers()
            .map_err(
                |e| format!(
                    "Couldn't get fiber dump from {}. Make sure zio-zmx is listening on specified port.\r\nUnderlying error: {}",
                    self.zmx_client.address(),
                    e
                )
            )?;

        let list: Vec<UIFiber> = formatter::printable_tree(fd)
            .iter()
            .map(|(label, fb)| UIFiber { label: label.to_owned(), dump: fb.dump.to_owned() })
            .collect();
        let mut fib_labels: Vec<String> = list.iter().map(|f| f.label.clone()).collect();
>>>>>>> ab38a212
        let mut fib_dumps = list.iter().map(|f| f.dump.to_owned()).collect::<Vec<String>>();

        self.fibers.items.clear();
        self.fibers.items.append(&mut fib_labels);
        self.fibers.state.select(Some(0));
        self.selected_fiber_dump = ZMXTab::prepare_dump(fib_dumps[0].clone());
        self.fiber_dump_all.clear();
        self.fiber_dump_all.append(&mut fib_dumps);
    }

    pub fn scroll_up(&mut self) {
        if self.scroll > 0 {
            self.scroll -= 1;
        }
    }

    pub fn scroll_down(&mut self) {
        if self.scroll < self.selected_fiber_dump.1 {
            self.scroll += 1;
        }
    }

    pub fn append_fiber_dump_for_counts(&mut self, dump: Vec<Fiber>) {
        let mut count = FiberCount { done: 0, suspended: 0, running: 0, finishing: 0 };
        for f in dump.iter() {
            match f.status {
                FiberStatus::Done => { count.done += 1 }
                FiberStatus::Finishing => { count.finishing += 1 }
                FiberStatus::Running => { count.running += 1 }
                FiberStatus::Suspended => { count.suspended += 1 }
            }
        }
        self.append_fiber_count(count);
    }

    fn prepare_dump(s: String) -> (String, u16) {
        (s.clone(), s.lines().collect::<Vec<&str>>().len() as u16)
    }
}

pub struct SlickTab {
    pub has_hikari: bool,
    pub slick_metrics: VecDeque<SlickMetrics>,
    pub slick_config: SlickConfig,
    pub hikari_metrics: VecDeque<HikariMetrics>,
}

impl SlickTab {
    pub const MAX_SLICK_MEASURES: usize = 25;
    pub const MAX_HIKARI_MEASURES: usize = 100;

    pub fn new() -> SlickTab {
        SlickTab {
            has_hikari: false,
            slick_metrics: VecDeque::new(),
            slick_config: SlickConfig { max_threads: 0, max_queue_size: 0 },
            hikari_metrics: VecDeque::new(),
        }
    }

    pub fn replace_slick_config(&mut self, m: SlickConfig) {
        self.slick_config = m
    }

    pub fn append_slick_metrics(&mut self, m: SlickMetrics) {
        if self.slick_metrics.len() > SlickTab::MAX_SLICK_MEASURES {
            self.slick_metrics.pop_front();
        }
        self.slick_metrics.push_back(m);
    }

    pub fn append_hikari_metrics(&mut self, m: HikariMetrics) {
        if self.hikari_metrics.len() > SlickTab::MAX_HIKARI_MEASURES {
            self.hikari_metrics.pop_front();
        }
        self.hikari_metrics.push_back(m);
    }
}

pub struct AkkaActorTreeTab {
    pub actors: ListState<String>,
    pub actor_counts: VecDeque<u64>,
}

impl AkkaActorTreeTab {
    pub const MAX_ACTOR_COUNT_MEASURES: usize = 25;

    pub fn new() -> AkkaActorTreeTab {
        AkkaActorTreeTab { actors: ListState::new(vec![]), actor_counts: VecDeque::new() }
    }

    pub fn update_actor_tree(&mut self, actors: Vec<ActorNode>) {
        let mut list: Vec<String> = formatter::printable_tree(actors, false)
            .iter()
            .map(|x| x.0.to_owned())
            .collect();

        self.actors.items.clear();
        self.actors.items.append(&mut list);
        self.actors.selected = 0;
    }

    pub fn select_prev_actor(&mut self) {
        self.actors.select_previous();
    }

    pub fn select_next_actor(&mut self) {
        self.actors.select_next();
    }

    pub fn append_actor_count(&mut self, c: u64) {
        if self.actor_counts.len() > AkkaActorTreeTab::MAX_ACTOR_COUNT_MEASURES {
            self.actor_counts.pop_front();
        }
        self.actor_counts.push_back(c);
    }
}

pub struct StatefulList<T> {
    pub state: ListState,
    pub items: Vec<T>,
}

impl<T> StatefulList<T> {
    pub fn with_items(items: Vec<T>) -> StatefulList<T> {
        StatefulList {
            state: ListState::default(),
            items: items,
        }
    }
<<<<<<< HEAD
    fn select_next(&mut self) {
        if !self.items.is_empty() && self.selected < self.items.len() - 1 {
            self.selected += 1
        }
=======

    pub fn next(&mut self) {
        let i = match self.state.selected() {
            Some(i) => {
                if i >= self.items.len() - 1 {
                    0
                } else {
                    i + 1
                }
            }
            None => 0,
        };
        self.state.select(Some(i));
    }

    pub fn previous(&mut self) {
        let i = match self.state.selected() {
            Some(i) => {
                if i == 0 {
                    self.items.len() - 1
                } else {
                    i - 1
                }
            }
            None => 0,
        };
        self.state.select(Some(i));
>>>>>>> ab38a212
    }
}

pub struct App<'a> {
    pub title: &'a str,
    pub should_quit: bool,
    pub exit_reason: Option<String>,
    pub tabs: TabsState<'a>,
    pub zmx: Option<ZMXTab>,
    pub slick: Option<SlickTab>,
    pub actor_tree: Option<AkkaActorTreeTab>,
}

impl<'a> App<'a> {
    pub fn new(
        title: &'a str,
        zio_zmx_addr: Option<String>,
        jmx: Option<JMXConnectionSettings>,
        akka_actor_tree: Option<AkkaActorTreeSettings>) -> App<'a> {
        let mut tabs: Vec<Tab> = vec![];

        if let Some(_) = zio_zmx_addr {
            tabs.push(Tab { kind: TabKind::ZMX, title: "ZIO" })
        }

        if let Some(_) = jmx {
            tabs.push(Tab { kind: TabKind::Slick, title: "Slick" })
        }

        if let Some(_) = akka_actor_tree {
            tabs.push(Tab { kind: TabKind::AkkaActorTree, title: "Akka" })
        }

        App {
            title,
            should_quit: false,
            exit_reason: None,
            tabs: TabsState::new(tabs),
            zmx: zio_zmx_addr.map(|_| ZMXTab::new()),
            slick: jmx.map(|_| SlickTab::new()),
            actor_tree: akka_actor_tree.map(|_| AkkaActorTreeTab::new()),
        }
    }

    pub fn on_up(&mut self) {
        match self.tabs.current().kind {
            TabKind::ZMX => self.zmx.as_mut().unwrap().select_prev_fiber(),
            TabKind::Slick => {}
            TabKind::AkkaActorTree => self.actor_tree.as_mut().unwrap().select_prev_actor(),
        }
    }

    pub fn on_down(&mut self) {
        match self.tabs.current().kind {
            TabKind::ZMX => self.zmx.as_mut().unwrap().select_next_fiber(),
            TabKind::Slick => {}
            TabKind::AkkaActorTree => self.actor_tree.as_mut().unwrap().select_next_actor(),
        }
    }

    pub fn on_right(&mut self) {
        self.tabs.next();
    }

    pub fn on_left(&mut self) {
        self.tabs.previous();
    }

    pub fn on_key(&mut self, c: char) {
        match c {
            'q' => self.quit(None),
            _ => {}
        }
    }

    pub fn quit(&mut self, error: Option<String>) {
        self.should_quit = true;
        self.exit_reason = error;
    }

    pub fn on_page_up(&mut self) {
        match self.tabs.current().kind {
            TabKind::ZMX => self.zmx.as_mut().unwrap().scroll_up(),
            TabKind::Slick => {}
            TabKind::AkkaActorTree => {}
        }
    }

    pub fn on_page_down(&mut self) {
        match self.tabs.current().kind {
            TabKind::ZMX => self.zmx.as_mut().unwrap().scroll_down(),
            TabKind::Slick => {}
            TabKind::AkkaActorTree => {}
        }
    }
}

#[cfg(test)]
mod tests {
    use crate::ui::app::{ZMXTab, ListState};
    use crate::zio::zmx_client::StubZMXClient;
    use crate::zio::model::{Fiber, FiberStatus};
    use std::collections::VecDeque;

    #[test]
    fn zmx_tab_dumps_fibers() {
        let fiber1 = Fiber {
            id: 1,
            parent_id: None,
            status: FiberStatus::Running,
            dump: "1".to_owned(),
        };
        let fiber2 = Fiber {
            id: 2,
            parent_id: Some(1),
            status: FiberStatus::Suspended,
            dump: "2".to_owned(),
        };
        let fiber4 = Fiber {
            id: 4,
            parent_id: None,
            status: FiberStatus::Done,
            dump: "4".to_owned(),
        };

        let fibers = vec![fiber1, fiber2, fiber4];

        let mut tab = ZMXTab {
            fibers: ListState::new(vec!["Fiber #1".to_owned()]),
            selected_fiber_dump: ("".to_string(), 0),
            fiber_dump_all: vec![],
            scroll: 0,
            fiber_counts: VecDeque::new()
        };

        tab.replace_fiber_dump(fibers);

        assert_eq!(tab.fiber_dump_all, vec!["1", "2", "4"]);
        assert_eq!(tab.fibers.items, vec![
            "├─#1   Running",
            "│ └─#2 Suspended",
            "└─#4   Done"
        ]);
        assert_eq!(tab.fibers.selected, 0);
    }
}<|MERGE_RESOLUTION|>--- conflicted
+++ resolved
@@ -5,17 +5,8 @@
 use crate::jmx_client::model::{HikariMetrics, JMXConnectionSettings, SlickConfig, SlickMetrics};
 use crate::ui::formatter;
 use crate::ui::model::UIFiber;
-<<<<<<< HEAD
 use crate::zio::model::{Fiber, FiberCount, FiberStatus};
-=======
-use crate::jmx_client::model::{JMXConnectionSettings, SlickMetrics, SlickConfig, HikariMetrics};
-use crate::jmx_client::client::JMXClient;
-use jmx::MBeanClient;
-use std::collections::VecDeque;
 use tui::widgets::ListState;
-use crate::zio::zmx_client::{ZMXClient, NetworkZMXClient};
-use crate::zio::model::{FiberCount, FiberStatus};
->>>>>>> ab38a212
 
 #[derive(Clone)]
 pub enum TabKind {
@@ -89,65 +80,32 @@
         self.fiber_counts.push_back(c);
     }
 
-<<<<<<< HEAD
     pub fn select_prev_fiber(&mut self) {
         if !self.fibers.items.is_empty() {
-            self.fibers.select_previous();
+            self.fibers.previous();
             self.on_fiber_change()
         }
     }
 
     pub fn select_next_fiber(&mut self) {
         if !self.fibers.items.is_empty() {
-            self.fibers.select_next();
+            self.fibers.next();
             self.on_fiber_change()
         }
     }
 
     pub fn on_fiber_change(&mut self) {
-        let n = self.fibers.selected;
-=======
-    fn select_prev_fiber(&mut self) {
-        self.fibers.previous();
-        self.on_fiber_change()
-    }
-
-    fn select_next_fiber(&mut self) {
-        self.fibers.next();
-        self.on_fiber_change()
-    }
-
-    fn on_fiber_change(&mut self) {
         let n = self.fibers.state.selected().unwrap_or(0);
->>>>>>> ab38a212
         self.selected_fiber_dump = ZMXTab::prepare_dump(self.fiber_dump_all[n].clone());
         self.scroll = 0;
     }
 
-<<<<<<< HEAD
     pub fn replace_fiber_dump(&mut self, dump: Vec<Fiber>) {
         let list: Vec<UIFiber> = formatter::printable_tree(dump, true)
             .iter()
             .map(|(label, fb)| UIFiber { label: label.to_owned(), dump: fb.dump.to_owned() })
             .collect();
-        let mut fib_labels = list.iter().map(|f| f.label.clone()).collect();
-=======
-    fn dump_fibers(&mut self) -> Result<(), String> {
-        let fd = self.zmx_client.dump_fibers()
-            .map_err(
-                |e| format!(
-                    "Couldn't get fiber dump from {}. Make sure zio-zmx is listening on specified port.\r\nUnderlying error: {}",
-                    self.zmx_client.address(),
-                    e
-                )
-            )?;
-
-        let list: Vec<UIFiber> = formatter::printable_tree(fd)
-            .iter()
-            .map(|(label, fb)| UIFiber { label: label.to_owned(), dump: fb.dump.to_owned() })
-            .collect();
         let mut fib_labels: Vec<String> = list.iter().map(|f| f.label.clone()).collect();
->>>>>>> ab38a212
         let mut fib_dumps = list.iter().map(|f| f.dump.to_owned()).collect::<Vec<String>>();
 
         self.fibers.items.clear();
@@ -278,12 +236,6 @@
             items: items,
         }
     }
-<<<<<<< HEAD
-    fn select_next(&mut self) {
-        if !self.items.is_empty() && self.selected < self.items.len() - 1 {
-            self.selected += 1
-        }
-=======
 
     pub fn next(&mut self) {
         let i = match self.state.selected() {
@@ -311,7 +263,6 @@
             None => 0,
         };
         self.state.select(Some(i));
->>>>>>> ab38a212
     }
 }
 
