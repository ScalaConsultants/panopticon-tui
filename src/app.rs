--- conflicted
+++ resolved
@@ -3,11 +3,7 @@
 
 use tui::widgets::ListState;
 
-<<<<<<< HEAD
 use crate::akka::model::{ActorTreeNode, AkkaSettings, DeadLettersSnapshot, DeadLettersWindow, DeadLettersUIMessage, ActorSystemStatus};
-=======
-use crate::akka::model::{ActorTreeNode, AkkaSettings, DeadLettersSnapshot, DeadLettersWindow, DeadLettersUIMessage};
->>>>>>> 648e9582
 use crate::jmx::model::{HikariMetrics, JMXConnectionSettings, SlickConfig, SlickMetrics};
 use crate::widgets::tree;
 use crate::zio::model::{Fiber, FiberCount, FiberStatus};
@@ -204,10 +200,7 @@
 pub struct AkkaTab {
     pub actors: StatefulList<String>,
     pub actor_counts: VecDeque<u64>,
-<<<<<<< HEAD
     pub system_status: ActorSystemStatus,
-=======
->>>>>>> 648e9582
     pub dead_letters_messages: DeadLettersSnapshot,
     pub dead_letters_windows: VecDeque<DeadLettersWindow>,
     pub dead_letters_tabs: TabsState<DeadLettersTabKind>,
@@ -237,14 +230,11 @@
                 index: 0,
             },
             dead_letters_log: StatefulList::with_items(vec![]),
-<<<<<<< HEAD
             system_status: ActorSystemStatus {
                 actor_count: 0,
                 uptime: 0,
                 start_time: 0,
             },
-=======
->>>>>>> 648e9582
         }
     }
 
@@ -266,11 +256,7 @@
         self.actors.next();
     }
 
-<<<<<<< HEAD
     pub fn append_system_status(&mut self, c: ActorSystemStatus) {
-=======
-    pub fn append_actor_count(&mut self, c: u64) {
->>>>>>> 648e9582
         if self.actor_counts.len() > AkkaTab::MAX_ACTOR_COUNT_MEASURES {
             self.actor_counts.pop_front();
         }
